## DO NOT EDIT
## Generated from build-iroha1.src.yml with make-workflows.sh

name: Iroha1
## TODO 1. [vcpkg,optimization-space,optimization-speed]
##         Build only Debug or only Release - reduce vcpkg build duration and output size 2times
##         see directory triplets/, `vcpkg help triplets` and link: https://stackoverflow.com/a/52781832/3743145
## TODO 2. [vcpkg] Do not rebuild vcpkg-tool every time [takes about 1min], see build_iroha_deps.sh
## TODO 3. [vcpkg] Use binarycaching on CI, instead of current cache files step, (issue with gh token permissions and PRs from forks)
##         https://devblogs.microsoft.com/cppblog/vcpkg-accelerate-your-team-development-environment-with-binary-caching-and-manifests/
## TODO 3. [speed,hard-task] better caching utilizing diff-backup style tools like restic and rclone
##         to improve performance and reduce storage consumption.
##         Store ccache with rclone, maybe Store vcpkg binarycache with rclone
##         The problem/pitfail is to get access token during build from fork.
## TODO 4. [speed] Self-hosted MacOS (they are not cheap)
##         Need more powerful Mac machine to reduce build time from 40min to 10min with hot vcpkg cache,
##                                                         and from 2hrs to 27min without cache
##         GitHub's default runners also idles much time before started when build often
## TODO 5. [speed,optimization,resources] Cancel previous runs if their duration is less than 10 minutes, protect almost done builds from being killed
## TODO [prettify,documentation] update status badges in README.md
## TODO [minor] windows
## TODO actions/create-release for main branch and tags
## TODO [cmake,dockerimage,iroha-builder] To improve speed of vcpkg step install to iroha-builder
##      docker image cmake 3.20.1 or later and ninja 1.10.1 or later.
## TODO actions/create-release for tags
## TODO use event pull_request_target to handle PRs from authorized forks,
##      assert they do not change workflow.yml because it is not applied.

## CHEAT SHEET
## check if PR head repo is fork: ${{ github.event.pull_request.head.repo.fork }}
## check if PR is from other repo: ${{ github.event.pull_request.head.repo == github.event.pull_request.base.repo }} in this case secrets are empty
## ternary: ${{ fromJSON('["no", "yes"]')[github.ref != 'refs/heads/master'] }}

## PITFAILS
##  * checkout issue on self-hosted runner with Docker, see https://github.com/actions/runner/issues/434

## KNOWN ISSUES and SETUP FEATURES
##  * GitHub-hosted runners has quote and have different machine power (CPU,RAM,disk), so build and execution time could vary several times.
##  * It could take much time waiting for GitHub-hosted runner available, especially if the repo's quote exceeded.
##  * Our self-hosted runners are hosted on AWS via terraform-aws-github-runner, configured by tg:@bulat5 and tg:@Sofiane_bnh.
##  * AWS-hosted runners are spot instances with gh-runner installed, they are awaken when job handling requested by GH Actions,
##    and are dropped when idling longer than timeout (few minutes).
##  * AWS-hosted runners could respond slowly, it often takes about 1 minute or more to prepare runner, if it was not idling.
##  * AWS-hosted runners has maximum active runners quote, ask @bulat5 or @Sofiane_bnh to increase if required.
##  * Our AWS-hosted runners are shared with Iroha2
##  * Secrets are inaccessable for PRs from public forks. GH-token is read-only. No way to push dockerimages when PR is from fork.
##  * Docker containers must run as root, see checkout issue https://github.com/actions/runner/issues/434

## TODO make these different workflows - reduce number of conditionals inside jobs like 'step_detect_commented_pr'
on:
  push:
    branches: [main, support/1.*, edge, develop, test-ci, gha, gha/*, gha-*, \*-with-gha]
<<<<<<< HEAD
    tags: '**'
=======
    tags:
>>>>>>> 349e7d79
  pull_request:
    branches: [main, support/1.*, edge, develop] ## target branches
  workflow_dispatch:
    ## NOTE: Able to run via cmdline: gh workflow run Iroha1
    inputs:
      build_spec:
        description: 'See chatops-gen-matrix.sh, example "/build ubuntu macos gcc-9 burrow"'
        required: false
        default: '/build'
  # issue_comment:
  #   types: [created, edited]
  schedule:
    - cron: '12 22 * * *'
jobs:
  ## GitHub Actions Workflow does not support yaml anchors
  ## and that is why there is a workaround with make-workflows.sh
  ## You should `pre-commit install` or use `pre-commit-hook.sh`,
  ## anyway please read .github/README.md
  check_workflow_yaml_coressponds_to_src_yaml:
<<<<<<< HEAD
    runs-on: ubuntu-20.04 #ubuntu-latest
    #container: ubuntu:latest  ## This is required as barrier between AWS-hosted runners and GitHub-hosted runners - they have different set of software, so run in container
=======
    runs-on: ubuntu-20.04
>>>>>>> 349e7d79
    name: Check if github workflows were properly made from sources
    steps:
      - name: REF and SHA of commented PR to ENV
        if: github.event.comment
        run: >
          curl -fsSL ${{github.event.issue.pull_request.url}} -H "Authorization: token ${{github.token}}" | jq -r '

            "PR_REF="+.head.ref,
            "PR_SHA="+.head.sha,
            "PR_NUM="+(.number|tostring),
            "PR_REPO="+.head.repo.full_name' >>$GITHUB_ENV
      - name: Checkout
        uses: actions/checkout@v2
        with:
          ref: ${{env.PR_REF}} ## not empty on issue_comment, else default value GITHUB_REF
          repository: ${{env.PR_REPO}} ## not empty on issue_comment, else default value github.repository, required by forks
      - run: sudo snap install yq
      - name: Check if .github/workflows/*.yml correspond to *.src.yml
        run: |
          set -x
          [[ $(./.github/make-workflows.sh -x --worktree) = *"everything is up to date" ]]
  ## Just to react to valid comment with rocket
  pr_comment_reaction_rocket:
<<<<<<< HEAD
    ## Just to react to valid comment with rocket
    runs-on: ubuntu-20.04 #ubuntu-latest
=======
    runs-on: ubuntu-20.04
>>>>>>> 349e7d79
    if: ${{ github.event.comment && github.event.issue.pull_request && startsWith(github.event.comment.body, '/build') }}
    steps:
      - name: Show context
        run: |
          echo "::group::GitHub context"
          cat <<'END'
          ${{ toJson(github) }}
          END
          echo "::endgroup::"
          echo "::group::GitHub needs"
          cat <<'END'
          ${{ toJson(needs) }}
          END
          echo "::endgroup::"
      - name: Reaction
        run: |
          # send reaction to comment to show build was triggered
          curl ${{github.event.comment.url}}/reactions \
            -X POST \
            -d '{"content":"rocket"}' \
            -H "Accept: application/vnd.github.squirrel-girl-preview+json" \
            -H "Authorization: token ${{github.token}}"
  ## This job is to generate build matrixes for build jobs
  ## The matrixes depend on what is requeted to be build
  ## At the moment there are several options:
  ## - default on pushes, pull requests
  ## - on comment to pull request according to comment message (chat-ops)
  ## - on workflow_dispatch according to its build_spec
  ## - on schedule '/build all'
  generate_matrixes:
<<<<<<< HEAD
    runs-on: ubuntu-20.04 #ubuntu-latest
    #container: ubuntu:latest
=======
    runs-on: ubuntu-20.04
>>>>>>> 349e7d79
    if: ${{ (github.event_name != 'comment') || ( github.event.comment && github.event.issue.pull_request && startsWith(github.event.comment.body, '/build') ) }}
    steps:
      - name: Show context
        run: |
          echo "::group::GitHub context"
          cat <<'END'
          ${{ toJson(github) }}
          END
          echo "::endgroup::"
          echo "::group::GitHub needs"
          cat <<'END'
          ${{ toJson(needs) }}
          END
          echo "::endgroup::"
      - name: REF and SHA of commented PR to ENV
        if: github.event.comment
        run: >
          curl -fsSL ${{github.event.issue.pull_request.url}} -H "Authorization: token ${{github.token}}" | jq -r '

            "PR_REF="+.head.ref,
            "PR_SHA="+.head.sha,
            "PR_NUM="+(.number|tostring),
            "PR_REPO="+.head.repo.full_name' >>$GITHUB_ENV
      - name: Checkout
        uses: actions/checkout@v2
        with:
          ref: ${{env.PR_REF}} ## not empty on issue_comment, else default value GITHUB_REF
          repository: ${{env.PR_REPO}} ## not empty on issue_comment, else default value github.repository, required by forks
      - name: Generate matrix for build triggered by chat-ops - comment to PR
        if: github.event.issue.pull_request && github.event.comment
        id: comment_body
        run: echo "${{github.event.comment.body}}" >/tmp/comment_body
      - name: Generate default matrix for regular builds
        if: ${{ steps.comment_body.outcome == 'skipped' }} ## i.e. not github.event.issue.pull_request
        run: |
          set -x
          git fetch origin ${{github.event.pull_request.head.sha}} --depth=2  ## depth=2 to detect if fetched commit is merge commit
          git log -1 FETCH_HEAD
          commit_message_body_build_spec(){
            git log -n1 $1 --format=%B | grep '^/build '
          }
          git_is_merge_commit(){
            git rev-parse ${1:-HEAD}^2 &>/dev/null
          }
          commit_was_merged_build_spec(){
            git_is_merge_commit $1 &&
              git log -n1 $1 --format=%s | grep -q '^Merge branch' &&
              echo "/build before-merge"
          }
          case ${{github.event_name}} in
            pull_request)       if   commit_message_body_build_spec FETCH_HEAD >/tmp/comment_body ;then
                                  if git_is_merge_commit FETCH_HEAD ;then
                                    echo ::warning::'/build directive in merge commit overrides default "/build before-merge"'
                                  fi
                                elif commit_was_merged_build_spec   FETCH_HEAD >/tmp/comment_body ;then
                                  true
                                else
                                  #echo  >/tmp/comment_body "/build debug; /build ubuntu release debug normal"
                                  echo  >/tmp/comment_body "/build all"
                                fi ;;
            push)               commit_message_body_build_spec >/tmp/comment_body || {
                                  echo "/build ubuntu debug release"
                                  echo "/build macos debug"
                                  echo "/build windows debug"
                                } >/tmp/comment_body ;;
            schedule)           echo >/tmp/comment_body "/build all" ;;
            workflow_dispatch)  echo >/tmp/comment_body "${{github.event.inputs.build_spec}}" ;;
            *)                  echo >&2 "::error::Unexpected event"; false ;;
          esac
      - name: Generate matrixes
        id: matrixes
        run: |
          set -x
          cat /tmp/comment_body | .github/chatops-gen-matrix.sh
          echo "::set-output name=matrix_ubuntu::$(cat matrix_ubuntu)"
          echo "::set-output name=matrix_ubuntu_release::$(cat matrix_ubuntu_release)"
          echo "::set-output name=matrix_ubuntu_debug::$(cat matrix_ubuntu_debug)"
          echo "::set-output name=matrix_macos::$(cat matrix_macos)"
          echo "::set-output name=matrix_windows::$(cat matrix_windows)"
          echo "::set-output name=matrix_dockerimage_release::$(cat matrix_dockerimage_release)"
          echo "::set-output name=matrix_dockerimage_debug::$(cat matrix_dockerimage_debug)"
      ##TODO report errors and warnings as answer to issue comment (chat-ops)
      - name: Reaction confused
        if: failure() && github.event.comment
        run: |
          # send reaction to comment to show build was triggered
          curl ${{github.event.comment.url}}/reactions \
            -X POST \
            -d '{"content":"confused"}' \
            -H "Accept: application/vnd.github.squirrel-girl-preview+json" \
            -H "Authorization: token ${{github.token}}"
      - name: Reaction rocket
        if: github.event.comment
        run: |
          # send reaction to comment to show build was triggered
          curl ${{github.event.comment.url}}/reactions \
            -X POST \
            -d '{"content":"rocket"}' \
            -H "Accept: application/vnd.github.squirrel-girl-preview+json" \
            -H "Authorization: token ${{github.token}}"
    outputs:
      matrix_ubuntu: ${{steps.matrixes.outputs.matrix_ubuntu}}
      matrix_ubuntu_release: ${{steps.matrixes.outputs.matrix_ubuntu_release}}
      matrix_ubuntu_debug: ${{steps.matrixes.outputs.matrix_ubuntu_debug}}
      matrix_macos: ${{steps.matrixes.outputs.matrix_macos}}
      matrix_windows: ${{steps.matrixes.outputs.matrix_windows}}
      matrix_dockerimage_release: ${{steps.matrixes.outputs.matrix_dockerimage_release}}
      matrix_dockerimage_debug: ${{steps.matrixes.outputs.matrix_dockerimage_debug}}
      buildspec_ubuntu: ${{steps.matrixes.outputs.buildspec_ubuntu}}
      buildspec_ubuntu_debug: ${{steps.matrixes.outputs.buildspec_ubuntu_release}}
      buildspec_ubuntu_release: ${{steps.matrixes.outputs.buildspec_ubuntu_debug}}
      buildspec_macos: ${{steps.matrixes.outputs.buildspec_macos}}
      buildspec_windows: ${{steps.matrixes.outputs.buildspec_windows}}
      buildspec_dockerimage_release: ${{steps.matrixes.outputs.buildspec_dockerimage_release}}
      buildspec_dockerimage_debug: ${{steps.matrixes.outputs.buildspec_dockerimage_debug}}
  ## Build docker image named 'hyperledger/iroha-builder' with all stuff to compile iroha and its dependancies
  ## The result docker image is pushed with tags :pr-NUMBER, :commit-HASH, :branch-name, :tag-name,
  ## and conditional tags :edge for development branch, and :latest for git-tags.
  ## Note: image is push only when DockerHub login-token pair available - not to PRs from forks.
  Docker-iroha-builder:
    needs: check_workflow_yaml_coressponds_to_src_yaml
<<<<<<< HEAD
    runs-on: ubuntu-20.04 #ubuntu-latest #[ self-hosted, Linux ]
=======
    runs-on: ubuntu-20.04 #[ self-hosted, Linux ]
>>>>>>> 349e7d79
    env:
      DOCKERHUB_ORG: hyperledger ## Must be hyperledger, also can use iroha1, cannot use ${{ secrets.DOCKERHUB_ORG }}
      DOCKERHUB_USERNAME: ${{ secrets.DOCKERHUB_USERNAME }}
      DOCKERHUB_TOKEN: ${{ secrets.DOCKERHUB_TOKEN }}
    steps:
      - name: Show context
        run: |
          echo "::group::GitHub context"
          cat <<'END'
          ${{ toJson(github) }}
          END
          echo "::endgroup::"
          echo "::group::GitHub needs"
          cat <<'END'
          ${{ toJson(needs) }}
          END
          echo "::endgroup::"
      - name: System info
        run: |
          set -x
          whoami
          id $(whoami)
          free  ||  vm_stat | perl -ne '/page size of (\d+)/ and $size=$1;
            /Pages\s+([^:]+)[^\d]+(\d+)/ and printf("%-16s % 16.2f Mi\n", "$1:", $2 * $size / 1048576);'
          df -h
      - name: Build info
        run: |
          cat << 'END'
          ref:${{github.ref}}
          sha:${{github.sha}}
          run_number:${{github.run_number}}
          event_name:${{github.event_name}}
          event.action:${{github.event.action}}
          event.issue.number:${{ github.event.issue.number }}
          END
      - name: REF and SHA of commented PR to ENV
        if: github.event.comment
        run: >
          curl -fsSL ${{github.event.issue.pull_request.url}} -H "Authorization: token ${{github.token}}" | jq -r '

            "PR_REF="+.head.ref,
            "PR_SHA="+.head.sha,
            "PR_NUM="+(.number|tostring),
            "PR_REPO="+.head.repo.full_name' >>$GITHUB_ENV
      - name: Checkout
        uses: actions/checkout@v2
        with:
          ref: ${{env.PR_REF}} ## not empty on issue_comment, else default value GITHUB_REF
          repository: ${{env.PR_REPO}} ## not empty on issue_comment, else default value github.repository, required by forks
      - name: Determine dockertag
        id: dockertag
        env:
          dockertag: ${{ hashFiles('docker/iroha-builder/**') }}
        run: |
          echo "::set-output name=dockertag::$dockertag"
          echo >>$GITHUB_ENV  dockertag=$dockertag
          test -n "$DOCKERHUB_ORG" || {
            echo ::error::"DOCKERHUB_ORG must contain value"
            false
          }
      - name: Login to DockerHub
        if: ${{ env.DOCKERHUB_TOKEN != '' && env.DOCKERHUB_USERNAME != '' }}
        id: docker_login
        uses: docker/login-action@v1
        with:
          username: ${{ secrets.DOCKERHUB_USERNAME }}
          password: ${{ secrets.DOCKERHUB_TOKEN }}
      - name: Log in to the Container registry GHCR
        uses: docker/login-action@v1
        with:
          registry: ghcr.io
          username: ${{ github.actor }}
          password: ${{ secrets.GITHUB_TOKEN }}
      - name: Possible WARNING
        if: ${{ steps.docker_login.outcome == 'skipped' }}
        run: echo "::warning::DOCKERHUB_TOKEN and DOCKERHUB_USERNAME are empty. Will build but NOT push."
      - name: Docker meta
        id: meta
        uses: docker/metadata-action@v3
        with:
          images: ${{ env.DOCKERHUB_ORG }}/iroha-builder
          tags: |
            type=raw,value=${{env.dockertag}}
            type=ref,event=branch
            type=ref,event=pr
            type=ref,event=tag
            type=schedule
            type=edge,branch=develop
          #  type=semver,pattern={{version}}
          #  type=semver,pattern={{major}}.{{minor}}
          #  type=sha,prefix=commit-,format=short
          #  type=sha,prefix=commit-,format=long
        ## Docker image will be pushed with tags:
        ##  - hash of file Dockerfile.builder
        ##  - branchname, when branch is pushed
        ##  - pr-NUMBER, when pushed to PR
        ##  - git tag when tag is pushed
        ##  - semver like 1.2.3 and 1.2 when tag vX.X.X is pushed
        ##  - tag 'edge' when branch support/1.2.x is pushed
        ##  - schedule, see the docs
      - uses: docker/metadata-action@v3
        name: Docker meta GHCR
        id: meta_ghcr
        with:
          tags: |
            type=raw,value=${{env.dockertag}}
            type=ref,event=branch
            type=ref,event=pr
            type=ref,event=tag
            type=schedule
            type=edge,branch=develop
          #  type=semver,pattern={{version}}
          #  type=semver,pattern={{major}}.{{minor}}
          #  type=sha,prefix=commit-,format=short
          #  type=sha,prefix=commit-,format=long

          images: ghcr.io/${{ github.repository }}-builder
      - name: Set up Docker Buildx
        uses: docker/setup-buildx-action@v1
      - name: Cache Docker layers
        uses: actions/cache@v2
        with:
          path: /tmp/.buildx-cache
          key: ${{ runner.os }}-buildx-${{env.dockertag}}
          restore-keys: ${{ runner.os }}-buildx-
      - id: build_and_push
        name: Build and push
        uses: docker/build-push-action@v2
        with:
          context: docker/iroha-builder/
          cache-from: type=local,src=/tmp/.buildx-cache
          cache-to: type=local,dest=/tmp/.buildx-cache-new
          push: ${{ steps.docker_login.outcome == 'success' }}
          tags: ${{ steps.meta.outputs.tags }}
          labels: ${{ steps.meta.outputs.labels }}
      - uses: docker/build-push-action@v2
        id: build_and_push_ghcr
        name: Build and push to GHCR
        with:
          context: docker/iroha-builder/
          cache-from: type=local,src=/tmp/.buildx-cache
          cache-to: type=local,dest=/tmp/.buildx-cache-new
          push: ${{ github.event_name != 'pull_request' || github.event.pull_request.head.repo == github.event.pull_request.base.repo }}
          tags: ${{ steps.meta_ghcr.outputs.tags }}
          labels: ${{ steps.meta_ghcr.outputs.labels }}
      - # Temp fix
        # https://github.com/docker/build-push-action/issues/252
        # https://github.com/moby/buildkit/issues/1896
        name: Move cache
        run: |
          rm -rf /tmp/.buildx-cache
          mv /tmp/.buildx-cache-new /tmp/.buildx-cache
      - name: Check if dockertaghash exists in remote registry
        id: dockertag_already
        run: |
          ## FIXME page size is 100 and cannot be more, this needs to be extended in loop asking tags till the end
          exists=$( curl -fL https://hub.docker.com/v2/repositories/$DOCKERHUB_ORG/iroha-builder/tags |
            jq 'any( .results[]|.name == "${{env.dockertag}}" ; .)' )
          echo "::set-output name=exists::$exists"

          if test $exists = true ;then
            tag=$dockertag
          else
            tag=edge
          fi
          container="$DOCKERHUB_ORG/iroha-builder:$tag"
          echo "::set-output name=container::$container"
          echo "::set-output name=container_tag::$tag"
      - if: ${{ steps.dockertag_already.outputs.container_tag != env.dockertag || steps.dockertag_already.outputs.container == '' }}
        name: Possible ERROR, edited but not pushed
        env:
          container: ${{steps.dockertag_already.outputs.container}}
          dockertag: ${{env.dockertag}}
        run: |
          cat <<END
            ::error::Running on container '$container', YOUR CHANGES TO Dockerfile.builder WERE NOT APPLYED.

            It seems container with tag '$dockertag' was not pushed to registry and does not exist remotely.
            The most possible reason is GitHub secrets are inaccessable to PRs from public forks.

            $(test ${{github.event.pull_request.head.repo.full_name}} != ${{github.event.pull_request.base.repo.full_name}} \
              && echo -n "SECRETS ARE NOT EXPOSED TO FORKS" || echo -n "SECRETS AVAILABLE")

            **Consider to open PR from the same organization.**

            What we know about this build:
              - PR URL is ${{github.event.pull_request.html_url}}
              - head repo is '${{github.event.pull_request.head.repo.full_name}}'
              - base repo is '${{github.event.pull_request.base.repo.full_name}}'
              - See more information in previous step 'Show context'

            Please ask @kuvaldini on GitHub or in Telegram if you need help.
          END
          false
    outputs:
      ## WARN secret dropped from output!, output may not contain secret,
      ## and secret cannot be used in job:container directly, and there is no github non-secret variables...
      ## if dockertag is already pushed then use it. But let it be empty when tag does not exist remotely.
      dockertag: ${{steps.dockertag.outputs.dockertag}}
      _dockertag: :${{steps.dockertag.outputs.dockertag}}
      pushed: ${{ steps.docker_login.outcome == 'success' && steps.build_and_push.outcome == 'success' }}
      dockertag_already_exists: ${{steps.dockertag_already.outputs.exists}}
      container: ${{steps.dockertag_already.outputs.container}}
      container_tag: ${{steps.dockertag_already.outputs.container_tag}}
  ## Build iroha in a container made of the image earlier prepared
  ## Result artifacts are
  ## - stand-alone irohad (linked statically)
  ## - iroha.deb (with irohad, migration-tool, wsv_checker inside)
  build-UD:
    needs:
      - Docker-iroha-builder
      - generate_matrixes
    runs-on: [self-hosted, Linux] #ubuntu-latest
    ## Container is taken from previous job
    container: #&container
      image: ${{needs.Docker-iroha-builder.outputs.container}}
      options: --user root
    strategy:
      fail-fast: false
      matrix: ${{ fromJSON( needs.generate_matrixes.outputs.matrix_ubuntu_debug ) }}
    if: ${{ fromJSON( needs.generate_matrixes.outputs.matrix_ubuntu_debug ).include[0] }}
    defaults:
      run:
        shell: bash
    steps:
      - name: Show context
        run: |
          echo "::group::GitHub context"
          cat <<'END'
          ${{ toJson(github) }}
          END
          echo "::endgroup::"
          echo "::group::GitHub needs"
          cat <<'END'
          ${{ toJson(needs) }}
          END
          echo "::endgroup::"
      - name: Show needs
        run: |
          cat >/dev/null <<'END'
            ${{ toJson(needs) }}
          END
      - run: test -n "$container"
        env:
          container: ${{needs.Docker-iroha-builder.outputs.container}}
      - if: ${{ needs.Docker-iroha-builder.outputs.container_tag != needs.Docker-iroha-builder.outputs.dockertag || needs.Docker-iroha-builder.outputs.container == '' }}
        name: Possible WARNING
        env:
          container: ${{needs.Docker-iroha-builder.outputs.container}}
          dockertag: ${{needs.Docker-iroha-builder.outputs.dockertag}}
        run: |
          cat <<END
            ::warning::Running on container '$container', YOUR CHANGES TO Dockerfile.builder WERE NOT APPLYED.

            It seems container with tag '$dockertag' was not pushed to registry and does not exist remotely.
            The most possible reason is GitHub secrets are inaccessable to PRs from public forks.

            $(test ${{github.event.pull_request.head.repo.full_name}} != ${{github.event.pull_request.base.repo.full_name}} \
              && echo -n "SECRETS ARE NOT EXPOSED TO FORKS" || echo -n "SECRETS AVAILABLE")

            **Consider to open PR from the same organization.**

            What we know about this build:
              - PR URL is ${{github.event.pull_request.html_url}}
              - head repo is '${{github.event.pull_request.head.repo.full_name}}'
              - base repo is '${{github.event.pull_request.base.repo.full_name}}'
              - See more information in previous step 'Show context'

            Please ask @kuvaldini on GitHub or in Telegram if you need help.
          END
      - name: System info
        run: |
          set -x
          whoami
          id $(whoami)
          free  ||  vm_stat | perl -ne '/page size of (\d+)/ and $size=$1;
            /Pages\s+([^:]+)[^\d]+(\d+)/ and printf("%-16s % 16.2f Mi\n", "$1:", $2 * $size / 1048576);'
          df -h
      - name: Build info
        run: |
          cat << 'END'
          ref:${{github.ref}}
          sha:${{github.sha}}
          run_number:${{github.run_number}}
          event_name:${{github.event_name}}
          event.action:${{github.event.action}}
          event.issue.number:${{ github.event.issue.number }}
          END
      - name: export CC,BuildType from matrix.buildspec
        run: |
          echo >>$GITHUB_ENV  OS=$(echo ${{matrix.buildspec}} | awk '{print $1}')
          echo >>$GITHUB_ENV  CC_NAME=$(echo ${{matrix.buildspec}} | awk '{print $2}')
          echo >>$GITHUB_ENV  BuildType=$(echo ${{matrix.buildspec}} | awk '{print $3}')
          features=$(echo ${{matrix.buildspec}} | awk '{print $4}')
          case $features in
            normal) echo >>$GITHUB_ENV  CMAKE_USE=""; features= ;;
            ursa)   echo >>$GITHUB_ENV  CMAKE_USE="-DUSE_LIBURSA=ON";;
            burrow) echo >>$GITHUB_ENV  CMAKE_USE="-DUSE_BURROW=ON";;
            *) echo "::error::Unknown features '$features'"; false ;;
          esac
          echo >>$GITHUB_ENV  features="$features"
      - name: REF and SHA of commented PR to ENV
        if: github.event.comment
        run: >
          curl -fsSL ${{github.event.issue.pull_request.url}} -H "Authorization: token ${{github.token}}" | jq -r '

            "PR_REF="+.head.ref,
            "PR_SHA="+.head.sha,
            "PR_NUM="+(.number|tostring),
            "PR_REPO="+.head.repo.full_name' >>$GITHUB_ENV
      - name: Checkout
        uses: actions/checkout@v2
        with:
          ref: ${{env.PR_REF}} ## not empty on issue_comment, else default value GITHUB_REF
          repository: ${{env.PR_REPO}} ## not empty on issue_comment, else default value github.repository, required by forks
          fetch-depth: 0 ## full history
      - name: export CC and CXX
        env:
          CCACHE_PATH: /usr/lib/ccache
        run: |
          set -xeu   #o pipefail
          if test $CC_NAME = llvm
          then CC=/usr/local/opt/llvm/bin/clang
          else CC=$CC_NAME
          fi
          echo >>$GITHUB_ENV CC=$CC
          echo >>$GITHUB_ENV CXX=$(echo $CC | sed -es,gcc,g++, -es,clang,clang++,)
          echo >>$GITHUB_PATH $CCACHE_PATH
          ls -lA $CCACHE_PATH
          $(realpath $CCACHE_PATH/gcc) --show-config
          echo >>$GITHUB_ENV _CCACHE_DIR=$($(realpath $CCACHE_PATH/gcc) --show-config | sed -nE 's,.*cache_dir = ,,p')
          echo >>$GITHUB_ENV NPROC=$(nproc | awk '{printf("%.0f",$1*0.77)}')
          echo >>$GITHUB_ENV HOME=$HOME
      - name: Restore cache CCache
        uses: actions/cache@v2
        with:
          path: ${{ env._CCACHE_DIR }}
          key: ${{runner.os}}-ccache-${{ github.event.pull_request.head.sha }}
          restore-keys: ${{runner.os}}-ccache-
      - run: ccache --show-stats | tee /tmp/ccache-stats
      - #if: ${{false}}  ## This works bad when something patched or something updated, seems they does not recalc hash of changed packages. See todos in the begining of file.
        ## Read the docs https://vcpkg.readthedocs.io/en/latest/users/binarycaching/ https://github.com/microsoft/vcpkg/blob/master/docs/users/binarycaching.md
        name: Restore cache Vcpkg binarycache ## NOTE not useng NuGet because on ubuntu nuget needs mono of 433MB, unusable.
        uses: actions/cache@v2
        with:
          path: |
            ${{env.HOME}}/.cache/vcpkg/archives
          key: ${{runner.os}}-vcpkg-${{env.CC_NAME}}.${{ hashFiles('vcpkg/**') }}
          restore-keys: ${{runner.os}}-vcpkg-${{env.CC_NAME}}.
      - name: Build iroha vcpkg dependancies
        run: ./vcpkg/build_iroha_deps.sh $PWD/vcpkg-build; test -f $PWD/vcpkg-build/scripts/buildsystems/vcpkg.cmake
        ## Takes 48m16s on default GitHub runner with 2 cores
        ## Takes 13m41s on self-hosted AWS EC2 c5.x4large
        # ________________________________________________________
        # Executed in   32,08 mins    fish           external
        #    usr time  110,52 mins    0,24 millis  110,52 mins
        #    sys time   12,26 mins    1,34 millis   12,26 mins
        #
        # All requested packages are currently installed.
        # ________________________________________________________
        # Executed in    3,17 secs    fish           external
        #    usr time    2,05 secs  128,00 micros    2,05 secs
        #    sys time    0,70 secs  575,00 micros    0,70 secs
      - name: CMake configure
        ## Takes 13s on regular GitHub runner
        run: cmake -B build -DCMAKE_TOOLCHAIN_FILE=$PWD/vcpkg-build/scripts/buildsystems/vcpkg.cmake -DCMAKE_BUILD_TYPE=${{ env.BuildType }} -GNinja $CMAKE_USE -DTESTING=ON -DBENCHMARKING=ON -DPACKAGE_DEB=ON
        #-DCMAKE_VERBOSE_MAKEFILE=ON  ## Note: use for debug
      - name: CMake build
        run: |
          set -x
          ## reduce memory usage to do not overflow
          cmake --build build --config ${{ env.BuildType }} -- -j$(nproc | awk '{printf("%.0f",$1*0.77)}')
          echo ::notice::"$(./build/bin/irohad --version)"
        ## Debug   takes 18m44s on regular GitHub runner
        ## Debug   takes 7m41s on self-hosted AWS EC2 c5.x4large
        ## Release takes 2m58s on self-hosted AWS EC2 c5.x4large
      - name: CPack (linux only)
        run: cd build; cpack; ## cmake --build build --target package
      - run: ccache --show-stats | diff --side-by-side /tmp/ccache-stats - ||true
      - name: Show free space and disk usage
        if: ${{ always() }}
        run: |
          df -h || true
      - name: Generate artifact suffix depending on matrix to env.ARTIFACT_SUFFIX
        run: |
          set -x
          cc=$(echo $CC_NAME | sed -Ee's,[-/],,g' )
          build_type=$(echo $BuildType | tr A-Z a-z | sed -E -es,debug,dbg, -es,release,rel, )
          test $build_type = dbg -o $build_type = rel
          uses=$(echo "$features" | tr ' ' - | tr A-Z a-z)
          _os=${OS:+-$OS}  _cc=${cc:+-$cc}  _build_type=${build_type:+-$build_type}  _uses=${uses:+-$uses}
          echo >>$GITHUB_ENV  ARTIFACT_SUFFIX=$_os$_cc$_build_type$_uses
          echo >>$GITHUB_ENV  _uses_suffix=$_uses
          echo >>$GITHUB_ENV  _compiler_suffix=$(test $cc != gcc9 && echo $_cc)
          echo >>$GITHUB_ENV  _debug_suffix=$(test "$build_type" = dbg && echo -debug || true)
      - name: Upload artifact irohad
        uses: actions/upload-artifact@v2
        with:
          name: irohad${{env.ARTIFACT_SUFFIX}}
          path: |
            build/bin/irohad
            build/bin/iroha-cli
      - name: Upload artifact iroha-deb
        uses: actions/upload-artifact@v2
        with:
          name: iroha-deb${{env.ARTIFACT_SUFFIX}}
          path: |
            build/*.deb
      - if: ${{ false }} ## Maybe test in another job
        name: Upload artifact tests
        uses: actions/upload-artifact@v2
        with:
          name: iroha-tests-ubuntu${{env.ARTIFACT_SUFFIX}}
          path: |
            build/test_bin/**
            build/test_data/**
      - timeout-minutes: 40
        name: CTest
        run: |
          echo ::group::'boilerplate'
          set -euo pipefail
          if test $(uname) = Darwin ;then
            ## This is a common portable solution, but Debian and Ubuntu have their own wrappers
            initdb --locale=C --encoding=UTF-8 --username=postgres $PWD/postgres_database
            postgres -D $PWD/postgres_database -p5432 2>&1 >/tmp/postgres.log & { sleep .3; kill -0 $!; }  ## use pg_ctl no need &
          else  ## Debian or Ubuntu
            ## Need to go debian-specific way because
            ## initdb is not allowed to be run as root, but we need to run as root
            ## because GitHub actions runners have much issues with permissions.
            mkdir postgres_database && chown iroha-ci postgres_database
            echo /usr/lib/postgresql/12/bin/initdb --locale=C --encoding=UTF-8 --username=postgres $PWD/postgres_database | su iroha-ci
            echo /usr/lib/postgresql/12/bin/pg_ctl start -D $PWD/postgres_database --log=$PWD/postgres_database/log       | su iroha-ci
            #   ## Need to go debian-specific way because
            #   ## initdb is not allowed to be run as root, but we need to run as root
            #   ## because GitHub actions runners have much issues with permissions.
            #   cat <<END >/etc/postgresql/12/main/pg_hba.conf
            #     # TYPE  DATABASE        USER            ADDRESS                 METHOD
            #     local   all             all                                     trust
            #     host    all             all             127.0.0.1/32            trust
            #     host    all             all             ::1/128                 trust
            #     local   replication     all                                     trust
            #     host    replication     all             127.0.0.1/32            trust
            #     host    replication     all             ::1/128                 trust
            # END
            #   pg_ctlcluster 12 main start  ## Cluster 'main' exist by default
            #   #OR pg_createcluster -p 5432 --start 12 iroha -- --locale=C --encoding=UTF-8 --username=postgres
          fi
          cd build

          ## This is just a small lifehack to TEMPORARY allow some tests to fail
          cat ../.github/TESTS_ALLOWED_TO_FAIL | sort -u >ALLOW_TO_FAIL || true

          if test -e ALLOW_TO_FAIL
          then echo "::warning:: There are TESTS_ALLOWED_TO_FAIL: "$(cat ALLOW_TO_FAIL)
          fi

          grep_failed_tests(){
            grep 'The following tests FAILED:' -A10000 "$@" | tail +2 #| cut -d- -f2 | cut -d' ' -f2 | sort
          }
          exclude_allowed_to_fail(){
            grep -Fvf ALLOW_TO_FAIL "$@"
          }
          only_allowed_to_fail(){
            grep -Ff ALLOW_TO_FAIL "$@"
          }
          list_to_line(){
            comma=''
            while read N d name sta ;do
              echo -n "$comma$N-$name$sta"
              comma=', '
            done
          }
<<<<<<< HEAD
          echo ::endgroup::

          ## Run module_* tests in parallel and others subsequently
          ## Cathgories sorted in order of importancy
          CTEST_CATHEGORIES=( module tool framework regression system integration )
          ## Add rest available cathgories
          CTEST_CATHEGORIES+=( $(
              ctest --show-only=json-v1 -R "^(module|tool|framework|regression|system|integration)" |
              jq -r .tests[].name |
              cut -f1 -d_ |
              sort -u |
              grep -Fvf <( printf '%s\n' ${CTEST_CATHEGORIES[@]} )
            )
          ) || true
          CTEST_DEFAULT_timeout=80
          CTEST_module_timeout=120 CTEST_module_parallel=4
          CTEST_tool_timeout=200
          CTEST_integration_timeout=120
          CTEST_integration_args='--repeat until-pass:10'  ## FIXME remove this hack
          CTEST_system_args='--repeat until-pass:10'       ## FIXME remove this hack

          for cathegory in ${CTEST_CATHEGORIES[@]} ;do
            echo >&2 ::group::"$cathegory tests"
            set -x
            timeout_name=CTEST_${cathegory}_timeout;   timeout=${!timeout_name:-$CTEST_DEFAULT_timeout}
            parallel_name=CTEST_${cathegory}_parallel; parallel=${!parallel_name:-}
            args_name=CTEST_${cathegory}_args; args=${!args_name:-}
            ctest -R "^${cathegory}_" ${parallel:+--parallel $parallel} --output-on-failure --no-tests=error --timeout $timeout ${args:-} \
              | tee ctest_$cathegory.out \
              || true
            set +x
            echo >&2 ::endgroup::
          done

=======
          ctest -R '^module_' --parallel 4 --output-on-failure --no-tests=error --timeout 80 --repeat until-pass:3 \
            | tee ctest_module.out \
            || true
          ctest -E '^module_'              --output-on-failure --no-tests=error --timeout 80 --repeat until-pass:10 \
            | tee ctest_integration.out \
            || true
>>>>>>> 349e7d79
          tests_passed=true
          for t in ${CTEST_CATHEGORIES[@]} ;do
            f=ctest_$t.out
            if a=$(grep_failed_tests $f | exclude_allowed_to_fail | list_to_line) ;then
              echo "::error::The following $(echo $t | tr a-z A-Z) tests FAILED but not in list ALLOW_TO_FAIL: $a"
              tests_passed=false
            fi
            if o=$(grep_failed_tests $f | only_allowed_to_fail | list_to_line) ;then
              echo "::warning::The following $t tests FAILED and ALLOWED TO FAIL: $o"
            fi
          done
          $tests_passed
  ## Just because release is built 2..3 times faster make it a different job
  build-UR:
    needs:
      - Docker-iroha-builder
      - generate_matrixes
    runs-on: [self-hosted, Linux] #ubuntu-latest
    ## Container is taken from previous job
    container: #&container
      image: ${{needs.Docker-iroha-builder.outputs.container}}
      options: --user root
    defaults:
      run:
        shell: bash
    steps:
      - name: Show context
        run: |
          echo "::group::GitHub context"
          cat <<'END'
          ${{ toJson(github) }}
          END
          echo "::endgroup::"
          echo "::group::GitHub needs"
          cat <<'END'
          ${{ toJson(needs) }}
          END
          echo "::endgroup::"
      - name: Show needs
        run: |
          cat >/dev/null <<'END'
            ${{ toJson(needs) }}
          END
      - run: test -n "$container"
        env:
          container: ${{needs.Docker-iroha-builder.outputs.container}}
      - if: ${{ needs.Docker-iroha-builder.outputs.container_tag != needs.Docker-iroha-builder.outputs.dockertag || needs.Docker-iroha-builder.outputs.container == '' }}
        name: Possible WARNING
        env:
          container: ${{needs.Docker-iroha-builder.outputs.container}}
          dockertag: ${{needs.Docker-iroha-builder.outputs.dockertag}}
        run: |
          cat <<END
            ::warning::Running on container '$container', YOUR CHANGES TO Dockerfile.builder WERE NOT APPLYED.

            It seems container with tag '$dockertag' was not pushed to registry and does not exist remotely.
            The most possible reason is GitHub secrets are inaccessable to PRs from public forks.

            $(test ${{github.event.pull_request.head.repo.full_name}} != ${{github.event.pull_request.base.repo.full_name}} \
              && echo -n "SECRETS ARE NOT EXPOSED TO FORKS" || echo -n "SECRETS AVAILABLE")

            **Consider to open PR from the same organization.**

            What we know about this build:
              - PR URL is ${{github.event.pull_request.html_url}}
              - head repo is '${{github.event.pull_request.head.repo.full_name}}'
              - base repo is '${{github.event.pull_request.base.repo.full_name}}'
              - See more information in previous step 'Show context'

            Please ask @kuvaldini on GitHub or in Telegram if you need help.
          END
      - name: System info
        run: |
          set -x
          whoami
          id $(whoami)
          free  ||  vm_stat | perl -ne '/page size of (\d+)/ and $size=$1;
            /Pages\s+([^:]+)[^\d]+(\d+)/ and printf("%-16s % 16.2f Mi\n", "$1:", $2 * $size / 1048576);'
          df -h
      - name: Build info
        run: |
          cat << 'END'
          ref:${{github.ref}}
          sha:${{github.sha}}
          run_number:${{github.run_number}}
          event_name:${{github.event_name}}
          event.action:${{github.event.action}}
          event.issue.number:${{ github.event.issue.number }}
          END
      - name: export CC,BuildType from matrix.buildspec
        run: |
          echo >>$GITHUB_ENV  OS=$(echo ${{matrix.buildspec}} | awk '{print $1}')
          echo >>$GITHUB_ENV  CC_NAME=$(echo ${{matrix.buildspec}} | awk '{print $2}')
          echo >>$GITHUB_ENV  BuildType=$(echo ${{matrix.buildspec}} | awk '{print $3}')
          features=$(echo ${{matrix.buildspec}} | awk '{print $4}')
          case $features in
            normal) echo >>$GITHUB_ENV  CMAKE_USE=""; features= ;;
            ursa)   echo >>$GITHUB_ENV  CMAKE_USE="-DUSE_LIBURSA=ON";;
            burrow) echo >>$GITHUB_ENV  CMAKE_USE="-DUSE_BURROW=ON";;
            *) echo "::error::Unknown features '$features'"; false ;;
          esac
          echo >>$GITHUB_ENV  features="$features"
      - name: REF and SHA of commented PR to ENV
        if: github.event.comment
        run: >
          curl -fsSL ${{github.event.issue.pull_request.url}} -H "Authorization: token ${{github.token}}" | jq -r '

            "PR_REF="+.head.ref,
            "PR_SHA="+.head.sha,
            "PR_NUM="+(.number|tostring),
            "PR_REPO="+.head.repo.full_name' >>$GITHUB_ENV
      - name: Checkout
        uses: actions/checkout@v2
        with:
          ref: ${{env.PR_REF}} ## not empty on issue_comment, else default value GITHUB_REF
          repository: ${{env.PR_REPO}} ## not empty on issue_comment, else default value github.repository, required by forks
          fetch-depth: 0 ## full history
      - name: export CC and CXX
        env:
          CCACHE_PATH: /usr/lib/ccache
        run: |
          set -xeu   #o pipefail
          if test $CC_NAME = llvm
          then CC=/usr/local/opt/llvm/bin/clang
          else CC=$CC_NAME
          fi
          echo >>$GITHUB_ENV CC=$CC
          echo >>$GITHUB_ENV CXX=$(echo $CC | sed -es,gcc,g++, -es,clang,clang++,)
          echo >>$GITHUB_PATH $CCACHE_PATH
          ls -lA $CCACHE_PATH
          $(realpath $CCACHE_PATH/gcc) --show-config
          echo >>$GITHUB_ENV _CCACHE_DIR=$($(realpath $CCACHE_PATH/gcc) --show-config | sed -nE 's,.*cache_dir = ,,p')
          echo >>$GITHUB_ENV NPROC=$(nproc | awk '{printf("%.0f",$1*0.77)}')
          echo >>$GITHUB_ENV HOME=$HOME
      - name: Restore cache CCache
        uses: actions/cache@v2
        with:
          path: ${{ env._CCACHE_DIR }}
          key: ${{runner.os}}-ccache-${{ github.event.pull_request.head.sha }}
          restore-keys: ${{runner.os}}-ccache-
      - run: ccache --show-stats | tee /tmp/ccache-stats
      - #if: ${{false}}  ## This works bad when something patched or something updated, seems they does not recalc hash of changed packages. See todos in the begining of file.
        ## Read the docs https://vcpkg.readthedocs.io/en/latest/users/binarycaching/ https://github.com/microsoft/vcpkg/blob/master/docs/users/binarycaching.md
        name: Restore cache Vcpkg binarycache ## NOTE not useng NuGet because on ubuntu nuget needs mono of 433MB, unusable.
        uses: actions/cache@v2
        with:
          path: |
            ${{env.HOME}}/.cache/vcpkg/archives
          key: ${{runner.os}}-vcpkg-${{env.CC_NAME}}.${{ hashFiles('vcpkg/**') }}
          restore-keys: ${{runner.os}}-vcpkg-${{env.CC_NAME}}.
      - name: Build iroha vcpkg dependancies
        run: ./vcpkg/build_iroha_deps.sh $PWD/vcpkg-build; test -f $PWD/vcpkg-build/scripts/buildsystems/vcpkg.cmake
        ## Takes 48m16s on default GitHub runner with 2 cores
        ## Takes 13m41s on self-hosted AWS EC2 c5.x4large
        # ________________________________________________________
        # Executed in   32,08 mins    fish           external
        #    usr time  110,52 mins    0,24 millis  110,52 mins
        #    sys time   12,26 mins    1,34 millis   12,26 mins
        #
        # All requested packages are currently installed.
        # ________________________________________________________
        # Executed in    3,17 secs    fish           external
        #    usr time    2,05 secs  128,00 micros    2,05 secs
        #    sys time    0,70 secs  575,00 micros    0,70 secs
      - name: CMake configure
        ## Takes 13s on regular GitHub runner
        run: cmake -B build -DCMAKE_TOOLCHAIN_FILE=$PWD/vcpkg-build/scripts/buildsystems/vcpkg.cmake -DCMAKE_BUILD_TYPE=${{ env.BuildType }} -GNinja $CMAKE_USE -DTESTING=ON -DBENCHMARKING=ON -DPACKAGE_DEB=ON
        #-DCMAKE_VERBOSE_MAKEFILE=ON  ## Note: use for debug
      - name: CMake build
        run: |
          set -x
          ## reduce memory usage to do not overflow
          cmake --build build --config ${{ env.BuildType }} -- -j$(nproc | awk '{printf("%.0f",$1*0.77)}')
          echo ::notice::"$(./build/bin/irohad --version)"
        ## Debug   takes 18m44s on regular GitHub runner
        ## Debug   takes 7m41s on self-hosted AWS EC2 c5.x4large
        ## Release takes 2m58s on self-hosted AWS EC2 c5.x4large
      - name: CPack (linux only)
        run: cd build; cpack; ## cmake --build build --target package
      - run: ccache --show-stats | diff --side-by-side /tmp/ccache-stats - ||true
      - name: Show free space and disk usage
        if: ${{ always() }}
        run: |
          df -h || true
      - name: Generate artifact suffix depending on matrix to env.ARTIFACT_SUFFIX
        run: |
          set -x
          cc=$(echo $CC_NAME | sed -Ee's,[-/],,g' )
          build_type=$(echo $BuildType | tr A-Z a-z | sed -E -es,debug,dbg, -es,release,rel, )
          test $build_type = dbg -o $build_type = rel
          uses=$(echo "$features" | tr ' ' - | tr A-Z a-z)
          _os=${OS:+-$OS}  _cc=${cc:+-$cc}  _build_type=${build_type:+-$build_type}  _uses=${uses:+-$uses}
          echo >>$GITHUB_ENV  ARTIFACT_SUFFIX=$_os$_cc$_build_type$_uses
          echo >>$GITHUB_ENV  _uses_suffix=$_uses
          echo >>$GITHUB_ENV  _compiler_suffix=$(test $cc != gcc9 && echo $_cc)
          echo >>$GITHUB_ENV  _debug_suffix=$(test "$build_type" = dbg && echo -debug || true)
      - name: Upload artifact irohad
        uses: actions/upload-artifact@v2
        with:
          name: irohad${{env.ARTIFACT_SUFFIX}}
          path: |
            build/bin/irohad
            build/bin/iroha-cli
      - name: Upload artifact iroha-deb
        uses: actions/upload-artifact@v2
        with:
          name: iroha-deb${{env.ARTIFACT_SUFFIX}}
          path: |
            build/*.deb
      - if: ${{ false }} ## Maybe test in another job
        name: Upload artifact tests
        uses: actions/upload-artifact@v2
        with:
          name: iroha-tests-ubuntu${{env.ARTIFACT_SUFFIX}}
          path: |
            build/test_bin/**
            build/test_data/**
      - timeout-minutes: 40
        name: CTest
        run: |
          echo ::group::'boilerplate'
          set -euo pipefail
          if test $(uname) = Darwin ;then
            ## This is a common portable solution, but Debian and Ubuntu have their own wrappers
            initdb --locale=C --encoding=UTF-8 --username=postgres $PWD/postgres_database
            postgres -D $PWD/postgres_database -p5432 2>&1 >/tmp/postgres.log & { sleep .3; kill -0 $!; }  ## use pg_ctl no need &
          else  ## Debian or Ubuntu
            ## Need to go debian-specific way because
            ## initdb is not allowed to be run as root, but we need to run as root
            ## because GitHub actions runners have much issues with permissions.
            mkdir postgres_database && chown iroha-ci postgres_database
            echo /usr/lib/postgresql/12/bin/initdb --locale=C --encoding=UTF-8 --username=postgres $PWD/postgres_database | su iroha-ci
            echo /usr/lib/postgresql/12/bin/pg_ctl start -D $PWD/postgres_database --log=$PWD/postgres_database/log       | su iroha-ci
            #   ## Need to go debian-specific way because
            #   ## initdb is not allowed to be run as root, but we need to run as root
            #   ## because GitHub actions runners have much issues with permissions.
            #   cat <<END >/etc/postgresql/12/main/pg_hba.conf
            #     # TYPE  DATABASE        USER            ADDRESS                 METHOD
            #     local   all             all                                     trust
            #     host    all             all             127.0.0.1/32            trust
            #     host    all             all             ::1/128                 trust
            #     local   replication     all                                     trust
            #     host    replication     all             127.0.0.1/32            trust
            #     host    replication     all             ::1/128                 trust
            # END
            #   pg_ctlcluster 12 main start  ## Cluster 'main' exist by default
            #   #OR pg_createcluster -p 5432 --start 12 iroha -- --locale=C --encoding=UTF-8 --username=postgres
          fi
          cd build

          ## This is just a small lifehack to TEMPORARY allow some tests to fail
          cat ../.github/TESTS_ALLOWED_TO_FAIL | sort -u >ALLOW_TO_FAIL || true

          if test -e ALLOW_TO_FAIL
          then echo "::warning:: There are TESTS_ALLOWED_TO_FAIL: "$(cat ALLOW_TO_FAIL)
          fi

          grep_failed_tests(){
            grep 'The following tests FAILED:' -A10000 "$@" | tail +2 #| cut -d- -f2 | cut -d' ' -f2 | sort
          }
          exclude_allowed_to_fail(){
            grep -Fvf ALLOW_TO_FAIL "$@"
          }
          only_allowed_to_fail(){
            grep -Ff ALLOW_TO_FAIL "$@"
          }
          list_to_line(){
            comma=''
            while read N d name sta ;do
              echo -n "$comma$N-$name$sta"
              comma=', '
            done
          }
<<<<<<< HEAD
          echo ::endgroup::

          ## Run module_* tests in parallel and others subsequently
          ## Cathgories sorted in order of importancy
          CTEST_CATHEGORIES=( module tool framework regression system integration )
          ## Add rest available cathgories
          CTEST_CATHEGORIES+=( $(
              ctest --show-only=json-v1 -R "^(module|tool|framework|regression|system|integration)" |
              jq -r .tests[].name |
              cut -f1 -d_ |
              sort -u |
              grep -Fvf <( printf '%s\n' ${CTEST_CATHEGORIES[@]} )
            )
          ) || true
          CTEST_DEFAULT_timeout=80
          CTEST_module_timeout=120 CTEST_module_parallel=4
          CTEST_tool_timeout=200
          CTEST_integration_timeout=120
          CTEST_integration_args='--repeat until-pass:10'  ## FIXME remove this hack
          CTEST_system_args='--repeat until-pass:10'       ## FIXME remove this hack

          for cathegory in ${CTEST_CATHEGORIES[@]} ;do
            echo >&2 ::group::"$cathegory tests"
            set -x
            timeout_name=CTEST_${cathegory}_timeout;   timeout=${!timeout_name:-$CTEST_DEFAULT_timeout}
            parallel_name=CTEST_${cathegory}_parallel; parallel=${!parallel_name:-}
            args_name=CTEST_${cathegory}_args; args=${!args_name:-}
            ctest -R "^${cathegory}_" ${parallel:+--parallel $parallel} --output-on-failure --no-tests=error --timeout $timeout ${args:-} \
              | tee ctest_$cathegory.out \
              || true
            set +x
            echo >&2 ::endgroup::
          done

=======
          ctest -R '^module_' --parallel 4 --output-on-failure --no-tests=error --timeout 80 --repeat until-pass:3 \
            | tee ctest_module.out \
            || true
          ctest -E '^module_'              --output-on-failure --no-tests=error --timeout 80 --repeat until-pass:10 \
            | tee ctest_integration.out \
            || true
>>>>>>> 349e7d79
          tests_passed=true
          for t in ${CTEST_CATHEGORIES[@]} ;do
            f=ctest_$t.out
            if a=$(grep_failed_tests $f | exclude_allowed_to_fail | list_to_line) ;then
              echo "::error::The following $(echo $t | tr a-z A-Z) tests FAILED but not in list ALLOW_TO_FAIL: $a"
              tests_passed=false
            fi
            if o=$(grep_failed_tests $f | only_allowed_to_fail | list_to_line) ;then
              echo "::warning::The following $t tests FAILED and ALLOWED TO FAIL: $o"
            fi
          done
          $tests_passed
    strategy:
      fail-fast: false
      matrix: ${{ fromJSON( needs.generate_matrixes.outputs.matrix_ubuntu_release ) }}
    if: ${{ fromJSON( needs.generate_matrixes.outputs.matrix_ubuntu_release ).include[0] }}
  ## Just to align picture
  prepare-macos-env:
    needs: check_workflow_yaml_coressponds_to_src_yaml
    runs-on: macos-latest
    steps:
      - name: Show context
        run: |
          echo "::group::GitHub context"
          cat <<'END'
          ${{ toJson(github) }}
          END
          echo "::endgroup::"
          echo "::group::GitHub needs"
          cat <<'END'
          ${{ toJson(needs) }}
          END
          echo "::endgroup::"
  build-M:
    needs:
      - prepare-macos-env
      - generate_matrixes
    runs-on: macos-latest #[ self-hosted, MacOS ] #
    strategy:
      fail-fast: false
      matrix: ${{ fromJSON( needs.generate_matrixes.outputs.matrix_macos ) }}
    if: ${{ fromJSON( needs.generate_matrixes.outputs.matrix_macos ).include[0] }}
    defaults:
      run:
        shell: bash
    steps:
      - name: Show context
        run: |
          echo "::group::GitHub context"
          cat <<'END'
          ${{ toJson(github) }}
          END
          echo "::endgroup::"
          echo "::group::GitHub needs"
          cat <<'END'
          ${{ toJson(needs) }}
          END
          echo "::endgroup::"
      - name: System info
        run: |
          set -x
          whoami
          id $(whoami)
          free  ||  vm_stat | perl -ne '/page size of (\d+)/ and $size=$1;
            /Pages\s+([^:]+)[^\d]+(\d+)/ and printf("%-16s % 16.2f Mi\n", "$1:", $2 * $size / 1048576);'
          df -h
      - name: Build info
        run: |
          cat << 'END'
          ref:${{github.ref}}
          sha:${{github.sha}}
          run_number:${{github.run_number}}
          event_name:${{github.event_name}}
          event.action:${{github.event.action}}
          event.issue.number:${{ github.event.issue.number }}
          END
      - name: export CC,BuildType from matrix.buildspec
        run: |
          echo >>$GITHUB_ENV  OS=$(echo ${{matrix.buildspec}} | awk '{print $1}')
          echo >>$GITHUB_ENV  CC_NAME=$(echo ${{matrix.buildspec}} | awk '{print $2}')
          echo >>$GITHUB_ENV  BuildType=$(echo ${{matrix.buildspec}} | awk '{print $3}')
          features=$(echo ${{matrix.buildspec}} | awk '{print $4}')
          case $features in
            normal) echo >>$GITHUB_ENV  CMAKE_USE=""; features= ;;
            ursa)   echo >>$GITHUB_ENV  CMAKE_USE="-DUSE_LIBURSA=ON";;
            burrow) echo >>$GITHUB_ENV  CMAKE_USE="-DUSE_BURROW=ON";;
            *) echo "::error::Unknown features '$features'"; false ;;
          esac
          echo >>$GITHUB_ENV  features="$features"
      - name: Homebrew
        run: brew install cmake ninja coreutils ccache bash
        ## Takes 22 seconds with default github runner
      - if: ${{ contains(env.CC_NAME, 'gcc-10') }}
        name: Homebrew GCC
        run: brew install gcc@10
      - if: ${{ contains(env.CC_NAME, 'llvm') }}
        name: Homebrew LLVM
        run: brew install llvm
      - if: ${{ contains(env.features, 'burrow') }}
        name: Install protoc-gen-go for -DUSE_BURROW=ON
        run: |
          go get github.com/golang/protobuf/protoc-gen-go
          echo >>$GITHUB_PATH $HOME/go/bin
      - name: REF and SHA of commented PR to ENV
        if: github.event.comment
        run: >
          curl -fsSL ${{github.event.issue.pull_request.url}} -H "Authorization: token ${{github.token}}" | jq -r '

            "PR_REF="+.head.ref,
            "PR_SHA="+.head.sha,
            "PR_NUM="+(.number|tostring),
            "PR_REPO="+.head.repo.full_name' >>$GITHUB_ENV
      - name: Checkout
        uses: actions/checkout@v2
        with:
          ref: ${{env.PR_REF}} ## not empty on issue_comment, else default value GITHUB_REF
          repository: ${{env.PR_REPO}} ## not empty on issue_comment, else default value github.repository, required by forks
          fetch-depth: 0 ## full history
      - name: export CC and CXX
        run: |
          set -xeu   #o pipefail
          if test $CC_NAME = llvm
          then CC=/usr/local/opt/llvm/bin/clang
          else CC=$CC_NAME
          fi
          echo >>$GITHUB_ENV CC=$CC
          echo >>$GITHUB_ENV CXX=$(echo $CC | sed -es,gcc,g++, -es,clang,clang++,)
          echo >>$GITHUB_PATH $CCACHE_PATH
          ls -lA $CCACHE_PATH
          $(realpath $CCACHE_PATH/gcc) --show-config
          echo >>$GITHUB_ENV _CCACHE_DIR=$($(realpath $CCACHE_PATH/gcc) --show-config | sed -nE 's,.*cache_dir = ,,p')
          echo >>$GITHUB_ENV NPROC=$(nproc | awk '{printf("%.0f",$1*0.77)}')
          echo >>$GITHUB_ENV HOME=$HOME
        env:
          CCACHE_PATH: /usr/local/opt/ccache/libexec
      - name: Restore cache CCache
        uses: actions/cache@v2
        with:
          path: ${{ env._CCACHE_DIR }}
          key: ${{runner.os}}-ccache-${{ github.event.pull_request.head.sha }}
          restore-keys: ${{runner.os}}-ccache-
      - run: ccache --show-stats | tee /tmp/ccache-stats
      - #if: ${{false}}  ## This works bad when something patched or something updated, seems they does not recalc hash of changed packages. See todos in the begining of file.
        ## Read the docs https://vcpkg.readthedocs.io/en/latest/users/binarycaching/ https://github.com/microsoft/vcpkg/blob/master/docs/users/binarycaching.md
        name: Restore cache Vcpkg binarycache ## NOTE not useng NuGet because on ubuntu nuget needs mono of 433MB, unusable.
        uses: actions/cache@v2
        with:
          path: |
            ${{env.HOME}}/.cache/vcpkg/archives
          key: ${{runner.os}}-vcpkg-${{env.CC_NAME}}.${{ hashFiles('vcpkg/**') }}
          restore-keys: ${{runner.os}}-vcpkg-${{env.CC_NAME}}.
      - name: Build iroha vcpkg dependancies
        run: ./vcpkg/build_iroha_deps.sh $PWD/vcpkg-build; test -f $PWD/vcpkg-build/scripts/buildsystems/vcpkg.cmake
        ## Takes 48m16s on default GitHub runner with 2 cores
        ## Takes 13m41s on self-hosted AWS EC2 c5.x4large
        # ________________________________________________________
        # Executed in   32,08 mins    fish           external
        #    usr time  110,52 mins    0,24 millis  110,52 mins
        #    sys time   12,26 mins    1,34 millis   12,26 mins
        #
        # All requested packages are currently installed.
        # ________________________________________________________
        # Executed in    3,17 secs    fish           external
        #    usr time    2,05 secs  128,00 micros    2,05 secs
        #    sys time    0,70 secs  575,00 micros    0,70 secs
      - name: CMake configure
        ## Takes 13s on regular GitHub runner
        run: cmake -B build -DCMAKE_TOOLCHAIN_FILE=$PWD/vcpkg-build/scripts/buildsystems/vcpkg.cmake -DCMAKE_BUILD_TYPE=${{ env.BuildType }} -GNinja $CMAKE_USE -DTESTING=ON -DBENCHMARKING=ON -DPACKAGE_DEB=ON
        #-DCMAKE_VERBOSE_MAKEFILE=ON  ## Note: use for debug
      - name: CMake build
        run: |
          set -x
          ## reduce memory usage to do not overflow
          cmake --build build --config ${{ env.BuildType }} -- -j$(nproc | awk '{printf("%.0f",$1*0.77)}')
          echo ::notice::"$(./build/bin/irohad --version)"
        ## Debug   takes 18m44s on regular GitHub runner
        ## Debug   takes 7m41s on self-hosted AWS EC2 c5.x4large
        ## Release takes 2m58s on self-hosted AWS EC2 c5.x4large
      - run: ccache --show-stats | diff --side-by-side /tmp/ccache-stats - ||true
      - name: Show free space and disk usage
        if: ${{ always() }}
        run: |
          df -h || true
      - name: Generate artifact suffix depending on matrix to env.ARTIFACT_SUFFIX
        run: |
          set -x
          cc=$(echo $CC_NAME | sed -Ee's,[-/],,g' )
          build_type=$(echo $BuildType | tr A-Z a-z | sed -E -es,debug,dbg, -es,release,rel, )
          test $build_type = dbg -o $build_type = rel
          uses=$(echo "$features" | tr ' ' - | tr A-Z a-z)
          _os=${OS:+-$OS}  _cc=${cc:+-$cc}  _build_type=${build_type:+-$build_type}  _uses=${uses:+-$uses}
          echo >>$GITHUB_ENV  ARTIFACT_SUFFIX=$_os$_cc$_build_type$_uses
          echo >>$GITHUB_ENV  _uses_suffix=$_uses
          echo >>$GITHUB_ENV  _compiler_suffix=$(test $cc != gcc9 && echo $_cc)
          echo >>$GITHUB_ENV  _debug_suffix=$(test "$build_type" = dbg && echo -debug || true)
      - name: Upload artifact irohad
        uses: actions/upload-artifact@v2
        with:
          name: irohad-macos${{env.ARTIFACT_SUFFIX}}
          path: |
            build/bin/irohad
            build/bin/iroha-cli
      - if: ${{ false }} ## Maybe test in another job
        name: Upload artifact tests
        uses: actions/upload-artifact@v2
        with:
          name: iroha-tests-ubuntu${{env.ARTIFACT_SUFFIX}}
          path: |
            build/test_bin/**
            build/test_data/**
      - name: Install Postgres on MacOS
        run: brew install postgresql
        ## ToDo may be optimize, i.e. cache package
      - name: CTest
        run: |
          echo ::group::'boilerplate'
          set -euo pipefail
          if test $(uname) = Darwin ;then
            ## This is a common portable solution, but Debian and Ubuntu have their own wrappers
            initdb --locale=C --encoding=UTF-8 --username=postgres $PWD/postgres_database
            postgres -D $PWD/postgres_database -p5432 2>&1 >/tmp/postgres.log & { sleep .3; kill -0 $!; }  ## use pg_ctl no need &
          else  ## Debian or Ubuntu
            ## Need to go debian-specific way because
            ## initdb is not allowed to be run as root, but we need to run as root
            ## because GitHub actions runners have much issues with permissions.
            mkdir postgres_database && chown iroha-ci postgres_database
            echo /usr/lib/postgresql/12/bin/initdb --locale=C --encoding=UTF-8 --username=postgres $PWD/postgres_database | su iroha-ci
            echo /usr/lib/postgresql/12/bin/pg_ctl start -D $PWD/postgres_database --log=$PWD/postgres_database/log       | su iroha-ci
            #   ## Need to go debian-specific way because
            #   ## initdb is not allowed to be run as root, but we need to run as root
            #   ## because GitHub actions runners have much issues with permissions.
            #   cat <<END >/etc/postgresql/12/main/pg_hba.conf
            #     # TYPE  DATABASE        USER            ADDRESS                 METHOD
            #     local   all             all                                     trust
            #     host    all             all             127.0.0.1/32            trust
            #     host    all             all             ::1/128                 trust
            #     local   replication     all                                     trust
            #     host    replication     all             127.0.0.1/32            trust
            #     host    replication     all             ::1/128                 trust
            # END
            #   pg_ctlcluster 12 main start  ## Cluster 'main' exist by default
            #   #OR pg_createcluster -p 5432 --start 12 iroha -- --locale=C --encoding=UTF-8 --username=postgres
          fi
          cd build

          ## This is just a small lifehack to TEMPORARY allow some tests to fail
          cat ../.github/TESTS_ALLOWED_TO_FAIL | sort -u >ALLOW_TO_FAIL || true

          if test -e ALLOW_TO_FAIL
          then echo "::warning:: There are TESTS_ALLOWED_TO_FAIL: "$(cat ALLOW_TO_FAIL)
          fi

          grep_failed_tests(){
            grep 'The following tests FAILED:' -A10000 "$@" | tail +2 #| cut -d- -f2 | cut -d' ' -f2 | sort
          }
          exclude_allowed_to_fail(){
            grep -Fvf ALLOW_TO_FAIL "$@"
          }
          only_allowed_to_fail(){
            grep -Ff ALLOW_TO_FAIL "$@"
          }
          list_to_line(){
            comma=''
            while read N d name sta ;do
              echo -n "$comma$N-$name$sta"
              comma=', '
            done
          }
<<<<<<< HEAD
          echo ::endgroup::

          ## Run module_* tests in parallel and others subsequently
          ## Cathgories sorted in order of importancy
          CTEST_CATHEGORIES=( module tool framework regression system integration )
          ## Add rest available cathgories
          CTEST_CATHEGORIES+=( $(
              ctest --show-only=json-v1 -R "^(module|tool|framework|regression|system|integration)" |
              jq -r .tests[].name |
              cut -f1 -d_ |
              sort -u |
              grep -Fvf <( printf '%s\n' ${CTEST_CATHEGORIES[@]} )
            )
          ) || true
          CTEST_DEFAULT_timeout=80
          CTEST_module_timeout=120 CTEST_module_parallel=4
          CTEST_tool_timeout=200
          CTEST_integration_timeout=120
          CTEST_integration_args='--repeat until-pass:10'  ## FIXME remove this hack
          CTEST_system_args='--repeat until-pass:10'       ## FIXME remove this hack

          for cathegory in ${CTEST_CATHEGORIES[@]} ;do
            echo >&2 ::group::"$cathegory tests"
            set -x
            timeout_name=CTEST_${cathegory}_timeout;   timeout=${!timeout_name:-$CTEST_DEFAULT_timeout}
            parallel_name=CTEST_${cathegory}_parallel; parallel=${!parallel_name:-}
            args_name=CTEST_${cathegory}_args; args=${!args_name:-}
            ctest -R "^${cathegory}_" ${parallel:+--parallel $parallel} --output-on-failure --no-tests=error --timeout $timeout ${args:-} \
              | tee ctest_$cathegory.out \
              || true
            set +x
            echo >&2 ::endgroup::
          done

=======
          ctest -R '^module_' --parallel 4 --output-on-failure --no-tests=error --timeout 80 --repeat until-pass:3 \
            | tee ctest_module.out \
            || true
          ctest -E '^module_'              --output-on-failure --no-tests=error --timeout 80 --repeat until-pass:10 \
            | tee ctest_integration.out \
            || true
>>>>>>> 349e7d79
          tests_passed=true
          for t in ${CTEST_CATHEGORIES[@]} ;do
            f=ctest_$t.out
            if a=$(grep_failed_tests $f | exclude_allowed_to_fail | list_to_line) ;then
              echo "::error::The following $(echo $t | tr a-z A-Z) tests FAILED but not in list ALLOW_TO_FAIL: $a"
              tests_passed=false
            fi
            if o=$(grep_failed_tests $f | only_allowed_to_fail | list_to_line) ;then
              echo "::warning::The following $t tests FAILED and ALLOWED TO FAIL: $o"
            fi
          done
          $tests_passed
        timeout-minutes: 70
  ## Just to align picture
  prepare-windows-env:
    needs: check_workflow_yaml_coressponds_to_src_yaml
    runs-on: windows-latest
    steps:
      - name: Show context
        run: |
          echo "::group::GitHub context"
          cat <<'END'
          ${{ toJson(github) }}
          END
          echo "::endgroup::"
          echo "::group::GitHub needs"
          cat <<'END'
          ${{ toJson(needs) }}
          END
          echo "::endgroup::"
    defaults:
      run:
        shell: bash
  build-W:
    needs:
      - prepare-windows-env
      - generate_matrixes
    runs-on: windows-latest
    strategy:
      fail-fast: false
      matrix: ${{ fromJSON( needs.generate_matrixes.outputs.matrix_windows ) }}
    #if: ${{ false }}  ##FIXME Somehow cmake fails to find GTest and others
    if: ${{ false && ( fromJSON( needs.generate_matrixes.outputs.matrix_windows ).include[0] ) }}
    # matrix:
    #   BuildYype: [ Debug ] #,Release, RelWithDebInfo
    defaults:
      run:
        shell: bash #pwsh
        working-directory: 'C:\github\iroha' ## Use disk C: because D: is out of space
    steps:
      - name: Create working-directory, export WORKDIR
        run: |
          set -x
          mkdir -p "$WORKDIR"
          echo $PWD
          echo >>$GITHUB_ENV WORKDIR="$WORKDIR"
        working-directory: 'C:\'
        env: {WORKDIR: 'C:\github\iroha'}
      - name: uname in bash
        run: uname
        shell: bash
      - name: uname in [default] pwsh shell
        run: uname
        shell: pwsh
      - name: Chocolatey install
        run: choco install cmake ninja #ccache
      - name: Checkout
        uses: actions/checkout@v2
        with:
          ref: ${{env.PR_REF}} ## not empty on issue_comment, else default value GITHUB_REF
          repository: ${{env.PR_REPO}} ## not empty on issue_comment, else default value github.repository, required by forks
          fetch-depth: 0 ## full history
      - name: move to workdir
        run: |
          set -x
          echo $PWD
          shopt -s dotglob nullglob
          mv -vf *  -t "$WORKDIR"
        working-directory:
      #- *step_restore_ccache
      #- *step_vcpkg_cache
      - name: Build iroha vcpkg dependancies
        run: ./vcpkg/build_iroha_deps.sh $PWD/vcpkg-build; test -f $PWD/vcpkg-build/scripts/buildsystems/vcpkg.cmake
        ## Takes 48m16s on default GitHub runner with 2 cores
        ## Takes 13m41s on self-hosted AWS EC2 c5.x4large
        # ________________________________________________________
        # Executed in   32,08 mins    fish           external
        #    usr time  110,52 mins    0,24 millis  110,52 mins
        #    sys time   12,26 mins    1,34 millis   12,26 mins
        #
        # All requested packages are currently installed.
        # ________________________________________________________
        # Executed in    3,17 secs    fish           external
        #    usr time    2,05 secs  128,00 micros    2,05 secs
        #    sys time    0,70 secs  575,00 micros    0,70 secs
      - name: CMake configure
        ## Takes 13s on regular GitHub runner
        run: cmake -B build -DCMAKE_TOOLCHAIN_FILE=$PWD/vcpkg-build/scripts/buildsystems/vcpkg.cmake -DCMAKE_BUILD_TYPE=${{ env.BuildType }} -GNinja $CMAKE_USE -DTESTING=ON -DBENCHMARKING=ON -DPACKAGE_DEB=ON
        #-DCMAKE_VERBOSE_MAKEFILE=ON  ## Note: use for debug
      - name: CMake build
        run: |
          set -x
          ## reduce memory usage to do not overflow
          cmake --build build --config ${{ env.BuildType }} -- -j$(nproc | awk '{printf("%.0f",$1*0.77)}')
          echo ::notice::"$(./build/bin/irohad --version)"
        ## Debug   takes 18m44s on regular GitHub runner
        ## Debug   takes 7m41s on self-hosted AWS EC2 c5.x4large
        ## Release takes 2m58s on self-hosted AWS EC2 c5.x4large
      - name: Show free space and disk usage
        if: ${{ always() }}
        run: |
          df -h || true
      - name: Install Postgres on Windows
        run: choco install postgresql
    # - *step_ctest
  ## Build and publish docker image named 'hyperledger/iroha'  with irohad and iroha tools inside.
  ## The result docker image is pushed with tags :pr-NUMBER, :commit-HASH, :branch-name, :tag-name,
  ## and conditional tags :edge (for development branches) and :latest (for git-tags)
  ## Those docker image tags could be extended with suffixes with compiler and build type like
  ## -gcc10, -clang, -debug, -gcc10-debug.
  ## Result image name could look like: hyperledger/iroha:pr-1117, hyperledger/iroha-burrow:commit-XXXXX-debug
  ## Note: image is push only when DockerHub login-token pair available - not to PRs from forks
  docker-R:
    needs:
      - build-UR
      - generate_matrixes
<<<<<<< HEAD
    runs-on: [self-hosted, Linux] #ubuntu-latest
    # strategy: *strategy_ubuntu_release
    # if: *if_ubuntu_release
=======
    runs-on: [self-hosted, Linux] ## or ubuntu-20.04
>>>>>>> 349e7d79
    strategy:
      fail-fast: false
      matrix: ${{ fromJSON( needs.generate_matrixes.outputs.matrix_dockerimage_release ) }}
    if: ${{ fromJSON( needs.generate_matrixes.outputs.matrix_dockerimage_release ).include[0] }}
    env:
      DOCKERHUB_ORG: hyperledger ## Must be hyperledger, also can use iroha1, cannot use ${{ secrets.DOCKERHUB_ORG }}
      DOCKERHUB_USERNAME: ${{ secrets.DOCKERHUB_USERNAME }}
      DOCKERHUB_TOKEN: ${{ secrets.DOCKERHUB_TOKEN }}
      IMAGE_NAME: iroha
    steps:
      - name: Show context
        run: |
          echo "::group::GitHub context"
          cat <<'END'
          ${{ toJson(github) }}
          END
          echo "::endgroup::"
          echo "::group::GitHub needs"
          cat <<'END'
          ${{ toJson(needs) }}
          END
          echo "::endgroup::"
      - name: System info
        run: |
          set -x
          whoami
          id $(whoami)
          free  ||  vm_stat | perl -ne '/page size of (\d+)/ and $size=$1;
            /Pages\s+([^:]+)[^\d]+(\d+)/ and printf("%-16s % 16.2f Mi\n", "$1:", $2 * $size / 1048576);'
          df -h
      - name: Build info
        run: |
          cat << 'END'
          ref:${{github.ref}}
          sha:${{github.sha}}
          run_number:${{github.run_number}}
          event_name:${{github.event_name}}
          event.action:${{github.event.action}}
          event.issue.number:${{ github.event.issue.number }}
          END
      - name: export CC,BuildType from matrix.buildspec
        run: |
          echo >>$GITHUB_ENV  OS=$(echo ${{matrix.buildspec}} | awk '{print $1}')
          echo >>$GITHUB_ENV  CC_NAME=$(echo ${{matrix.buildspec}} | awk '{print $2}')
          echo >>$GITHUB_ENV  BuildType=$(echo ${{matrix.buildspec}} | awk '{print $3}')
          features=$(echo ${{matrix.buildspec}} | awk '{print $4}')
          case $features in
            normal) echo >>$GITHUB_ENV  CMAKE_USE=""; features= ;;
            ursa)   echo >>$GITHUB_ENV  CMAKE_USE="-DUSE_LIBURSA=ON";;
            burrow) echo >>$GITHUB_ENV  CMAKE_USE="-DUSE_BURROW=ON";;
            *) echo "::error::Unknown features '$features'"; false ;;
          esac
          echo >>$GITHUB_ENV  features="$features"
      - name: REF and SHA of commented PR to ENV
        if: github.event.comment
        run: >
          curl -fsSL ${{github.event.issue.pull_request.url}} -H "Authorization: token ${{github.token}}" | jq -r '

            "PR_REF="+.head.ref,
            "PR_SHA="+.head.sha,
            "PR_NUM="+(.number|tostring),
            "PR_REPO="+.head.repo.full_name' >>$GITHUB_ENV
      - name: Checkout
        uses: actions/checkout@v2
        with:
          ref: ${{env.PR_REF}} ## not empty on issue_comment, else default value GITHUB_REF
          repository: ${{env.PR_REPO}} ## not empty on issue_comment, else default value github.repository, required by forks
      - name: Generate artifact suffix depending on matrix to env.ARTIFACT_SUFFIX
        run: |
          set -x
          cc=$(echo $CC_NAME | sed -Ee's,[-/],,g' )
          build_type=$(echo $BuildType | tr A-Z a-z | sed -E -es,debug,dbg, -es,release,rel, )
          test $build_type = dbg -o $build_type = rel
          uses=$(echo "$features" | tr ' ' - | tr A-Z a-z)
          _os=${OS:+-$OS}  _cc=${cc:+-$cc}  _build_type=${build_type:+-$build_type}  _uses=${uses:+-$uses}
          echo >>$GITHUB_ENV  ARTIFACT_SUFFIX=$_os$_cc$_build_type$_uses
          echo >>$GITHUB_ENV  _uses_suffix=$_uses
          echo >>$GITHUB_ENV  _compiler_suffix=$(test $cc != gcc9 && echo $_cc)
          echo >>$GITHUB_ENV  _debug_suffix=$(test "$build_type" = dbg && echo -debug || true)
      - name: Download artifact
        uses: actions/download-artifact@v2
        with:
          name: iroha-deb${{env.ARTIFACT_SUFFIX}}
      - name: Rename artifact debs
        run: |
          mv *iroha_shepherd.deb docker/release/iroha_shepherd.deb
          mv *irohad.deb         docker/release/iroha.deb
      - name: Determine dockertag
        id: dockertag
        run: |
          echo "::set-output name=dockertag::$dockertag"
          echo >>$GITHUB_ENV  dockertag=$dockertag
          test -n "$DOCKERHUB_ORG" || {
            echo ::error::"DOCKERHUB_ORG must contain value"
            false
          }
        env:
          dockertag: ${{ hashFiles('docker/release/**') }}
      - name: Docker meta
        id: meta
        uses: docker/metadata-action@v3
        with:
          tags: |
            type=raw,value=${{env.dockertag}}
            type=ref,event=branch
            type=ref,event=pr
            type=ref,event=tag
            type=schedule
            type=edge,branch=develop
          #  type=semver,pattern={{version}}
          #  type=semver,pattern={{major}}.{{minor}}
          #  type=sha,prefix=commit-,format=short
          #  type=sha,prefix=commit-,format=long

          images: |
            ${{ env.DOCKERHUB_ORG }}/${{ env.IMAGE_NAME }}${{ env._uses_suffix }}
          flavor: suffix=${{env._compiler_suffix}}${{env._debug_suffix}}
          #maybetodo flavor: prefix=${{ env.USES_PREFIX }}  ## In case creating repository hyperledger/iroha-burrow denied, Use tag prefix hyperledger/iroha:burrow-xxxx
      - uses: docker/metadata-action@v3
        name: Docker meta GHCR
        id: meta_ghcr
        with:
          tags: |
            type=raw,value=${{env.dockertag}}
            type=ref,event=branch
            type=ref,event=pr
            type=ref,event=tag
            type=schedule
            type=edge,branch=develop
          #  type=semver,pattern={{version}}
          #  type=semver,pattern={{major}}.{{minor}}
          #  type=sha,prefix=commit-,format=short
          #  type=sha,prefix=commit-,format=long

          flavor: suffix=${{env._compiler_suffix}}${{env._debug_suffix}}
          #maybetodo flavor: prefix=${{ env.USES_PREFIX }}  ## In case creating repository hyperledger/iroha-burrow denied, Use tag prefix hyperledger/iroha:burrow-xxxx

          images: ghcr.io/${{ github.repository }}${{ env._uses_suffix }}
      - name: Login to DockerHub
        if: ${{ env.DOCKERHUB_TOKEN != '' && env.DOCKERHUB_USERNAME != '' }}
        id: docker_login
        uses: docker/login-action@v1
        with:
          username: ${{ secrets.DOCKERHUB_USERNAME }}
          password: ${{ secrets.DOCKERHUB_TOKEN }}
      - name: Log in to the Container registry GHCR
        uses: docker/login-action@v1
        with:
          registry: ghcr.io
          username: ${{ github.actor }}
          password: ${{ secrets.GITHUB_TOKEN }}
      - name: Possible WARNING
        if: ${{ steps.docker_login.outcome == 'skipped' }}
        run: echo "::warning::DOCKERHUB_TOKEN and DOCKERHUB_USERNAME are empty. Will build but NOT push."
      - name: Set up Docker Buildx
        uses: docker/setup-buildx-action@v1
      - name: Cache Docker layers
        uses: actions/cache@v2
        with:
          path: /tmp/.buildx-cache
          key: ${{ runner.os }}-buildx-release-${{env.dockertag}}
          restore-keys: ${{ runner.os }}-buildx-release
      - id: build_and_push
        name: Build and push
        uses: docker/build-push-action@v2
        with:
          cache-from: type=local,src=/tmp/.buildx-cache
          cache-to: type=local,dest=/tmp/.buildx-cache-new
          tags: ${{ steps.meta.outputs.tags }}
          labels: ${{ steps.meta.outputs.labels }}
          context: docker/release/
          push: ${{ steps.docker_login.outcome == 'success' }}
      - uses: docker/build-push-action@v2
        id: build_and_push_ghcr
        name: Build and push to GHCR
        with:
          cache-from: type=local,src=/tmp/.buildx-cache
          cache-to: type=local,dest=/tmp/.buildx-cache-new
          push: ${{ github.event_name != 'pull_request' || github.event.pull_request.head.repo == github.event.pull_request.base.repo }}
          tags: ${{ steps.meta_ghcr.outputs.tags }}
          labels: ${{ steps.meta_ghcr.outputs.labels }}
          context: docker/release/
      - # Temp fix
        # https://github.com/docker/build-push-action/issues/252
        # https://github.com/moby/buildkit/issues/1896
        name: Move cache
        run: |
          rm -rf /tmp/.buildx-cache
          mv /tmp/.buildx-cache-new /tmp/.buildx-cache
  docker-D:
<<<<<<< HEAD
    runs-on: [self-hosted, Linux] #ubuntu-latest
=======
    runs-on: [self-hosted, Linux] ## or ubuntu-20.04
>>>>>>> 349e7d79
    env:
      DOCKERHUB_ORG: hyperledger ## Must be hyperledger, also can use iroha1, cannot use ${{ secrets.DOCKERHUB_ORG }}
      DOCKERHUB_USERNAME: ${{ secrets.DOCKERHUB_USERNAME }}
      DOCKERHUB_TOKEN: ${{ secrets.DOCKERHUB_TOKEN }}
      IMAGE_NAME: iroha
    steps:
      - name: Show context
        run: |
          echo "::group::GitHub context"
          cat <<'END'
          ${{ toJson(github) }}
          END
          echo "::endgroup::"
          echo "::group::GitHub needs"
          cat <<'END'
          ${{ toJson(needs) }}
          END
          echo "::endgroup::"
      - name: System info
        run: |
          set -x
          whoami
          id $(whoami)
          free  ||  vm_stat | perl -ne '/page size of (\d+)/ and $size=$1;
            /Pages\s+([^:]+)[^\d]+(\d+)/ and printf("%-16s % 16.2f Mi\n", "$1:", $2 * $size / 1048576);'
          df -h
      - name: Build info
        run: |
          cat << 'END'
          ref:${{github.ref}}
          sha:${{github.sha}}
          run_number:${{github.run_number}}
          event_name:${{github.event_name}}
          event.action:${{github.event.action}}
          event.issue.number:${{ github.event.issue.number }}
          END
      - name: export CC,BuildType from matrix.buildspec
        run: |
          echo >>$GITHUB_ENV  OS=$(echo ${{matrix.buildspec}} | awk '{print $1}')
          echo >>$GITHUB_ENV  CC_NAME=$(echo ${{matrix.buildspec}} | awk '{print $2}')
          echo >>$GITHUB_ENV  BuildType=$(echo ${{matrix.buildspec}} | awk '{print $3}')
          features=$(echo ${{matrix.buildspec}} | awk '{print $4}')
          case $features in
            normal) echo >>$GITHUB_ENV  CMAKE_USE=""; features= ;;
            ursa)   echo >>$GITHUB_ENV  CMAKE_USE="-DUSE_LIBURSA=ON";;
            burrow) echo >>$GITHUB_ENV  CMAKE_USE="-DUSE_BURROW=ON";;
            *) echo "::error::Unknown features '$features'"; false ;;
          esac
          echo >>$GITHUB_ENV  features="$features"
      - name: REF and SHA of commented PR to ENV
        if: github.event.comment
        run: >
          curl -fsSL ${{github.event.issue.pull_request.url}} -H "Authorization: token ${{github.token}}" | jq -r '

            "PR_REF="+.head.ref,
            "PR_SHA="+.head.sha,
            "PR_NUM="+(.number|tostring),
            "PR_REPO="+.head.repo.full_name' >>$GITHUB_ENV
      - name: Checkout
        uses: actions/checkout@v2
        with:
          ref: ${{env.PR_REF}} ## not empty on issue_comment, else default value GITHUB_REF
          repository: ${{env.PR_REPO}} ## not empty on issue_comment, else default value github.repository, required by forks
      - name: Generate artifact suffix depending on matrix to env.ARTIFACT_SUFFIX
        run: |
          set -x
          cc=$(echo $CC_NAME | sed -Ee's,[-/],,g' )
          build_type=$(echo $BuildType | tr A-Z a-z | sed -E -es,debug,dbg, -es,release,rel, )
          test $build_type = dbg -o $build_type = rel
          uses=$(echo "$features" | tr ' ' - | tr A-Z a-z)
          _os=${OS:+-$OS}  _cc=${cc:+-$cc}  _build_type=${build_type:+-$build_type}  _uses=${uses:+-$uses}
          echo >>$GITHUB_ENV  ARTIFACT_SUFFIX=$_os$_cc$_build_type$_uses
          echo >>$GITHUB_ENV  _uses_suffix=$_uses
          echo >>$GITHUB_ENV  _compiler_suffix=$(test $cc != gcc9 && echo $_cc)
          echo >>$GITHUB_ENV  _debug_suffix=$(test "$build_type" = dbg && echo -debug || true)
      - name: Download artifact
        uses: actions/download-artifact@v2
        with:
          name: iroha-deb${{env.ARTIFACT_SUFFIX}}
      - name: Rename artifact debs
        run: |
          mv *iroha_shepherd.deb docker/release/iroha_shepherd.deb
          mv *irohad.deb         docker/release/iroha.deb
      - name: Determine dockertag
        id: dockertag
        run: |
          echo "::set-output name=dockertag::$dockertag"
          echo >>$GITHUB_ENV  dockertag=$dockertag
          test -n "$DOCKERHUB_ORG" || {
            echo ::error::"DOCKERHUB_ORG must contain value"
            false
          }
        env:
          dockertag: ${{ hashFiles('docker/release/**') }}
      - name: Docker meta
        id: meta
        uses: docker/metadata-action@v3
        with:
          tags: |
            type=raw,value=${{env.dockertag}}
            type=ref,event=branch
            type=ref,event=pr
            type=ref,event=tag
            type=schedule
            type=edge,branch=develop
          #  type=semver,pattern={{version}}
          #  type=semver,pattern={{major}}.{{minor}}
          #  type=sha,prefix=commit-,format=short
          #  type=sha,prefix=commit-,format=long

          images: |
            ${{ env.DOCKERHUB_ORG }}/${{ env.IMAGE_NAME }}${{ env._uses_suffix }}
          flavor: suffix=${{env._compiler_suffix}}${{env._debug_suffix}}
          #maybetodo flavor: prefix=${{ env.USES_PREFIX }}  ## In case creating repository hyperledger/iroha-burrow denied, Use tag prefix hyperledger/iroha:burrow-xxxx
      - uses: docker/metadata-action@v3
        name: Docker meta GHCR
        id: meta_ghcr
        with:
          tags: |
            type=raw,value=${{env.dockertag}}
            type=ref,event=branch
            type=ref,event=pr
            type=ref,event=tag
            type=schedule
            type=edge,branch=develop
          #  type=semver,pattern={{version}}
          #  type=semver,pattern={{major}}.{{minor}}
          #  type=sha,prefix=commit-,format=short
          #  type=sha,prefix=commit-,format=long

          flavor: suffix=${{env._compiler_suffix}}${{env._debug_suffix}}
          #maybetodo flavor: prefix=${{ env.USES_PREFIX }}  ## In case creating repository hyperledger/iroha-burrow denied, Use tag prefix hyperledger/iroha:burrow-xxxx

          images: ghcr.io/${{ github.repository }}${{ env._uses_suffix }}
      - name: Login to DockerHub
        if: ${{ env.DOCKERHUB_TOKEN != '' && env.DOCKERHUB_USERNAME != '' }}
        id: docker_login
        uses: docker/login-action@v1
        with:
          username: ${{ secrets.DOCKERHUB_USERNAME }}
          password: ${{ secrets.DOCKERHUB_TOKEN }}
      - name: Log in to the Container registry GHCR
        uses: docker/login-action@v1
        with:
          registry: ghcr.io
          username: ${{ github.actor }}
          password: ${{ secrets.GITHUB_TOKEN }}
      - name: Possible WARNING
        if: ${{ steps.docker_login.outcome == 'skipped' }}
        run: echo "::warning::DOCKERHUB_TOKEN and DOCKERHUB_USERNAME are empty. Will build but NOT push."
      - name: Set up Docker Buildx
        uses: docker/setup-buildx-action@v1
      - name: Cache Docker layers
        uses: actions/cache@v2
        with:
          path: /tmp/.buildx-cache
          key: ${{ runner.os }}-buildx-release-${{env.dockertag}}
          restore-keys: ${{ runner.os }}-buildx-release
      - id: build_and_push
        name: Build and push
        uses: docker/build-push-action@v2
        with:
          cache-from: type=local,src=/tmp/.buildx-cache
          cache-to: type=local,dest=/tmp/.buildx-cache-new
          tags: ${{ steps.meta.outputs.tags }}
          labels: ${{ steps.meta.outputs.labels }}
          context: docker/release/
          push: ${{ steps.docker_login.outcome == 'success' }}
      - uses: docker/build-push-action@v2
        id: build_and_push_ghcr
        name: Build and push to GHCR
        with:
          cache-from: type=local,src=/tmp/.buildx-cache
          cache-to: type=local,dest=/tmp/.buildx-cache-new
          push: ${{ github.event_name != 'pull_request' || github.event.pull_request.head.repo == github.event.pull_request.base.repo }}
          tags: ${{ steps.meta_ghcr.outputs.tags }}
          labels: ${{ steps.meta_ghcr.outputs.labels }}
          context: docker/release/
      - # Temp fix
        # https://github.com/docker/build-push-action/issues/252
        # https://github.com/moby/buildkit/issues/1896
        name: Move cache
        run: |
          rm -rf /tmp/.buildx-cache
          mv /tmp/.buildx-cache-new /tmp/.buildx-cache
    needs:
      - build-UD
      - generate_matrixes
    # strategy: *strategy_ubuntu_debug
    # if: *if_ubuntu_debug
    strategy:
      fail-fast: false
      matrix: ${{ fromJSON( needs.generate_matrixes.outputs.matrix_dockerimage_debug ) }}
    if: ${{ fromJSON( needs.generate_matrixes.outputs.matrix_dockerimage_debug ).include[0] }}<|MERGE_RESOLUTION|>--- conflicted
+++ resolved
@@ -50,11 +50,7 @@
 on:
   push:
     branches: [main, support/1.*, edge, develop, test-ci, gha, gha/*, gha-*, \*-with-gha]
-<<<<<<< HEAD
     tags: '**'
-=======
-    tags:
->>>>>>> 349e7d79
   pull_request:
     branches: [main, support/1.*, edge, develop] ## target branches
   workflow_dispatch:
@@ -74,12 +70,8 @@
   ## You should `pre-commit install` or use `pre-commit-hook.sh`,
   ## anyway please read .github/README.md
   check_workflow_yaml_coressponds_to_src_yaml:
-<<<<<<< HEAD
     runs-on: ubuntu-20.04 #ubuntu-latest
     #container: ubuntu:latest  ## This is required as barrier between AWS-hosted runners and GitHub-hosted runners - they have different set of software, so run in container
-=======
-    runs-on: ubuntu-20.04
->>>>>>> 349e7d79
     name: Check if github workflows were properly made from sources
     steps:
       - name: REF and SHA of commented PR to ENV
@@ -103,12 +95,8 @@
           [[ $(./.github/make-workflows.sh -x --worktree) = *"everything is up to date" ]]
   ## Just to react to valid comment with rocket
   pr_comment_reaction_rocket:
-<<<<<<< HEAD
     ## Just to react to valid comment with rocket
     runs-on: ubuntu-20.04 #ubuntu-latest
-=======
-    runs-on: ubuntu-20.04
->>>>>>> 349e7d79
     if: ${{ github.event.comment && github.event.issue.pull_request && startsWith(github.event.comment.body, '/build') }}
     steps:
       - name: Show context
@@ -139,12 +127,8 @@
   ## - on workflow_dispatch according to its build_spec
   ## - on schedule '/build all'
   generate_matrixes:
-<<<<<<< HEAD
     runs-on: ubuntu-20.04 #ubuntu-latest
     #container: ubuntu:latest
-=======
-    runs-on: ubuntu-20.04
->>>>>>> 349e7d79
     if: ${{ (github.event_name != 'comment') || ( github.event.comment && github.event.issue.pull_request && startsWith(github.event.comment.body, '/build') ) }}
     steps:
       - name: Show context
@@ -266,11 +250,7 @@
   ## Note: image is push only when DockerHub login-token pair available - not to PRs from forks.
   Docker-iroha-builder:
     needs: check_workflow_yaml_coressponds_to_src_yaml
-<<<<<<< HEAD
     runs-on: ubuntu-20.04 #ubuntu-latest #[ self-hosted, Linux ]
-=======
-    runs-on: ubuntu-20.04 #[ self-hosted, Linux ]
->>>>>>> 349e7d79
     env:
       DOCKERHUB_ORG: hyperledger ## Must be hyperledger, also can use iroha1, cannot use ${{ secrets.DOCKERHUB_ORG }}
       DOCKERHUB_USERNAME: ${{ secrets.DOCKERHUB_USERNAME }}
@@ -743,7 +723,6 @@
               comma=', '
             done
           }
-<<<<<<< HEAD
           echo ::endgroup::
 
           ## Run module_* tests in parallel and others subsequently
@@ -778,14 +757,6 @@
             echo >&2 ::endgroup::
           done
 
-=======
-          ctest -R '^module_' --parallel 4 --output-on-failure --no-tests=error --timeout 80 --repeat until-pass:3 \
-            | tee ctest_module.out \
-            || true
-          ctest -E '^module_'              --output-on-failure --no-tests=error --timeout 80 --repeat until-pass:10 \
-            | tee ctest_integration.out \
-            || true
->>>>>>> 349e7d79
           tests_passed=true
           for t in ${CTEST_CATHEGORIES[@]} ;do
             f=ctest_$t.out
@@ -1059,7 +1030,6 @@
               comma=', '
             done
           }
-<<<<<<< HEAD
           echo ::endgroup::
 
           ## Run module_* tests in parallel and others subsequently
@@ -1094,14 +1064,6 @@
             echo >&2 ::endgroup::
           done
 
-=======
-          ctest -R '^module_' --parallel 4 --output-on-failure --no-tests=error --timeout 80 --repeat until-pass:3 \
-            | tee ctest_module.out \
-            || true
-          ctest -E '^module_'              --output-on-failure --no-tests=error --timeout 80 --repeat until-pass:10 \
-            | tee ctest_integration.out \
-            || true
->>>>>>> 349e7d79
           tests_passed=true
           for t in ${CTEST_CATHEGORIES[@]} ;do
             f=ctest_$t.out
@@ -1370,7 +1332,6 @@
               comma=', '
             done
           }
-<<<<<<< HEAD
           echo ::endgroup::
 
           ## Run module_* tests in parallel and others subsequently
@@ -1405,14 +1366,6 @@
             echo >&2 ::endgroup::
           done
 
-=======
-          ctest -R '^module_' --parallel 4 --output-on-failure --no-tests=error --timeout 80 --repeat until-pass:3 \
-            | tee ctest_module.out \
-            || true
-          ctest -E '^module_'              --output-on-failure --no-tests=error --timeout 80 --repeat until-pass:10 \
-            | tee ctest_integration.out \
-            || true
->>>>>>> 349e7d79
           tests_passed=true
           for t in ${CTEST_CATHEGORIES[@]} ;do
             f=ctest_$t.out
@@ -1539,13 +1492,9 @@
     needs:
       - build-UR
       - generate_matrixes
-<<<<<<< HEAD
     runs-on: [self-hosted, Linux] #ubuntu-latest
     # strategy: *strategy_ubuntu_release
     # if: *if_ubuntu_release
-=======
-    runs-on: [self-hosted, Linux] ## or ubuntu-20.04
->>>>>>> 349e7d79
     strategy:
       fail-fast: false
       matrix: ${{ fromJSON( needs.generate_matrixes.outputs.matrix_dockerimage_release ) }}
@@ -1736,11 +1685,7 @@
           rm -rf /tmp/.buildx-cache
           mv /tmp/.buildx-cache-new /tmp/.buildx-cache
   docker-D:
-<<<<<<< HEAD
     runs-on: [self-hosted, Linux] #ubuntu-latest
-=======
-    runs-on: [self-hosted, Linux] ## or ubuntu-20.04
->>>>>>> 349e7d79
     env:
       DOCKERHUB_ORG: hyperledger ## Must be hyperledger, also can use iroha1, cannot use ${{ secrets.DOCKERHUB_ORG }}
       DOCKERHUB_USERNAME: ${{ secrets.DOCKERHUB_USERNAME }}
